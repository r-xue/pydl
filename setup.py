--- conflicted
+++ resolved
@@ -113,7 +113,6 @@
       cmdclass=cmdclassd,
       zip_safe=False,
       use_2to3=True,
-<<<<<<< HEAD
       classifiers = [ 'Development Status :: 4 - Beta',
         'Environment :: Console',
         'Intended Audience :: Science/Research',
@@ -125,8 +124,4 @@
         'Topic :: Scientific/Engineering :: Physics',
         'Topic :: Scientific/Engineering :: Astronomy',
         ],
-      )
-=======
-      **package_info
-)
->>>>>>> fc89028e
+      )